--- conflicted
+++ resolved
@@ -449,7 +449,6 @@
           batch=recycled_batch,
           is_training=is_training,
           safe_key=safe_key)
-<<<<<<< HEAD
     
     #########################################
     num_iter = c.num_recycle
@@ -467,80 +466,6 @@
     if not return_representations:
       del ret['representations']
     return ret, None
-=======
-
-    prev = {}
-    emb_config = self.config.embeddings_and_evoformer
-    if emb_config.recycle_pos:
-      prev['prev_pos'] = jnp.zeros(
-          [num_res, residue_constants.atom_type_num, 3])
-    if emb_config.recycle_features:
-      prev['prev_msa_first_row'] = jnp.zeros(
-          [num_res, emb_config.msa_channel])
-      prev['prev_pair'] = jnp.zeros(
-          [num_res, num_res, emb_config.pair_channel])
-
-    if self.config.num_recycle:
-      if 'num_iter_recycling' in batch:
-        # Training time: num_iter_recycling is in batch.
-        # Value for each ensemble batch is the same, so arbitrarily taking 0-th.
-        num_iter = batch['num_iter_recycling'][0]
-
-        # Add insurance that even when ensembling, we will not run more
-        # recyclings than the model is configured to run.
-        num_iter = jnp.minimum(num_iter, c.num_recycle)
-      else:
-        # Eval mode or tests: use the maximum number of iterations.
-        num_iter = c.num_recycle
-
-      def distances(points):
-        """Compute all pairwise distances for a set of points."""
-        return jnp.sqrt(jnp.sum((points[:, None] - points[None, :])**2,
-                                axis=-1))
-
-      def recycle_body(x):
-        i, _, prev, safe_key = x
-        safe_key1, safe_key2 = safe_key.split() if c.resample_msa_in_recycling else safe_key.duplicate()  # pylint: disable=line-too-long
-        ret = apply_network(prev=prev, safe_key=safe_key2)
-        return i+1, prev, get_prev(ret), safe_key1
-
-      def recycle_cond(x):
-        i, prev, next_in, _ = x
-        ca_idx = residue_constants.atom_order['CA']
-        sq_diff = jnp.square(distances(prev['prev_pos'][:, ca_idx, :]) -
-                             distances(next_in['prev_pos'][:, ca_idx, :]))
-        mask = batch['seq_mask'][:, None] * batch['seq_mask'][None, :]
-        sq_diff = utils.mask_mean(mask, sq_diff)
-        # Early stopping criteria based on criteria used in
-        # AF2Complex: https://www.nature.com/articles/s41467-022-29394-2
-        diff = jnp.sqrt(sq_diff + 1e-8)  # avoid bad numerics giving negatives
-        less_than_max_recycles = (i < num_iter)
-        has_exceeded_tolerance = (
-            (i == 0) | (diff > c.recycle_early_stop_tolerance))
-        return less_than_max_recycles & has_exceeded_tolerance
-
-      if hk.running_init():
-        num_recycles, _, prev, safe_key = recycle_body(
-            (0, prev, prev, safe_key))
-      else:
-        num_recycles, _, prev, safe_key = hk.while_loop(
-            recycle_cond,
-            recycle_body,
-            (0, prev, prev, safe_key))
-    else:
-      # No recycling.
-      num_recycles = 0
-
-    # Run extra iteration.
-    ret = apply_network(prev=prev, safe_key=safe_key)
-
-    if not return_representations:
-      del ret['representations']
-    ret['num_recycles'] = num_recycles
-
-    return ret
-
->>>>>>> 569eb4fe
 
 class EmbeddingsAndEvoformer(hk.Module):
   """Embeds the input data and runs Evoformer.
