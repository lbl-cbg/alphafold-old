--- conflicted
+++ resolved
@@ -31,13 +31,6 @@
 import jax
 import jax.numpy as jnp
 
-<<<<<<< HEAD
-
-_SOFTMAX_MASK = -1e9
-
-
-=======
->>>>>>> 7c09316f
 def softmax_cross_entropy(logits, labels):
   """Computes softmax cross entropy given logits and one-hot class labels."""
   loss = -jnp.sum(labels * jax.nn.log_softmax(logits), axis=-1)
@@ -679,16 +672,11 @@
     logits = jnp.einsum('bqhc,bkhc->bhqk', q, k)
     if nonbatched_bias is not None:
       logits += jnp.expand_dims(nonbatched_bias, axis=0)
-<<<<<<< HEAD
-    logits = jnp.where(mask, logits, _SOFTMAX_MASK)
-    weights = utils.stable_softmax(logits)
-=======
     
     # patch for jax > 0.3.25
     logits = jnp.clip(logits,-1e8,1e8)
       
     weights = jax.nn.softmax(logits)
->>>>>>> 7c09316f
     weighted_avg = jnp.einsum('bhqk,bkhc->bqhc', weights, v)
 
     if self.global_config.zero_init:
