--- conflicted
+++ resolved
@@ -56,11 +56,7 @@
 
 def batched_gather(params, indices, axis=0, batch_dims=0):
   """Implements a JAX equivalent of `tf.gather` with `axis` and `batch_dims`."""
-<<<<<<< HEAD
-  take_fn = lambda p, i: jnp.take(p, i, axis=axis, mode="clip")
-=======
   take_fn = lambda p, i: jnp.take(p, i, axis=axis, mode='clip')
->>>>>>> 569eb4fe
   for _ in range(batch_dims):
     take_fn = jax.vmap(take_fn)
   return take_fn(params, indices)
